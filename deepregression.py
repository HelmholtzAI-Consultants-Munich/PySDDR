--- conflicted
+++ resolved
@@ -151,13 +151,8 @@
             in family) and the predicted parameters from the forward pass
     '''
     
-<<<<<<< HEAD
     def __init__(self, family, regularization_params, parsed_formula_contents):
         super(SddrNet, self).__init__()
-=======
-    def __init__(self, family, regularization_params, parsed_formula_contents,family_class):
-        super(Sddr, self).__init__()
->>>>>>> be5c5fc5
         self.family = family
         self.regularization_params = regularization_params
         self.family_class = family_class
