from utils import split_formula, get_info_from_design_matrix, get_P_from_design_matrix, orthogonalize_spline_wrt_non_splines, spline, compute_orthogonalization_pattern_deepnets
from patsy import dmatrix, build_design_matrices
import torch
<<<<<<< HEAD
import pandas as pd
=======
import os
>>>>>>> 80056014

class Prepare_Data(object):
    '''
    The Prepare_Data class parses the formulas defined by the user. This class includes fit and transform functions, which parses all information necessary to initialize the sddr network and
    also prepares the data by calculating penalty matrices (multiplied by the smoothing parameters lambda, which are computed from degrees of freedom) and orthogonalizing the non-linear (e.g. splines) wrt to the linear part of the formula.
    Parameters
    ----------
        formulas: dictionary
            A dictionary with keys corresponding to the parameters of the distribution defined by the user and values
            to strings defining the formula for each distribution, e.g. formulas['loc'] = '~ 1 + spline(x1, bs="bs", df=9) + dm1(x2)'.
        deep_models_dict: dictionary
            A dictionary where keys are model names and values are dicts with model architecture and output shapes.
        degrees_of_freedom: int or list of ints
            Degrees from freedom from which the smoothing parameter lambda is computed.
            Either a single value for all penalities of all splines, or a list of values, each for one of the splines that appear in the formula.

    Attributes
    -------
        formulas: dictionary
            A dictionary with keys corresponding to the parameters of the distribution defined by the user and values
            to strings defining the formula for each distribution, e.g. formulas['loc'] = '~ 1 + spline(x1, bs="bs", df=9) + dm1(x2)'.
        deep_models_dict: dictionary
            A dictionary where keys are model names and values are dicts with model architecture and output shapes.
        degrees_of_freedom: int or list of ints
            Degrees from freedom from which the smoothing parameter lambda is computed.
            Either a single value for all penalities of all splines, or a list of values, each for one of the splines that appear in the formula.
        network_info_dict: dictionary
            A dictionary where keys are the distribution's parameter names and values are dicts. The keys of these dicts
            will be: 'struct_shapes', 'P', 'deep_models_dict' and 'deep_shapes' with corresponding values for each distribution
            paramter, i.e. given formula (shapes of structured parts, penalty matrix, a dictionary of the deep models' arcitectures
            used in the current formula and the output shapes of these deep models)
        formula_terms_dict: dictionary
            A dictionary where keys are the distribution's parameter names and values are dicts containing the structured term of the formula (e.g. x1 + s(x2)), the list of unstructured terms (e.g. [d(x1),d(x2)])
            as well as a dictionary which maps the feature names to the unstructured terms (e.g. {"d(x1,x2):[x1,x2]"}).
        dm_info_dict: dictionary
            A dictionary where keys are the distribution's parameter names and values are dictionaries containing information of spline and non-spline terms (information: the corresponding slice in the formula, the term name and its input features).
        structured_matrix_design_info: dictionary
            A dictionary where keys are the distribution's parameter names and value is the design info of the patsy design matrix constructed for the structured part of the formula.
        data_info: list of integers
            Stored the maximum and minimum values of the input data set.
    '''
    def __init__(self, formulas, deep_models_dict, degrees_of_freedom, verbose=False):
        
        self.formulas = formulas
        self.deep_models_dict = deep_models_dict
        self.degrees_of_freedom = degrees_of_freedom

        self.network_info_dict = dict()
        self.formula_terms_dict = dict()

        #parse the content of the formulas for each parameter
        for param in formulas.keys():

            # split the formula into structured and unstructured parts
            structured_term, unstructured_terms = split_formula(self.formulas[param], list(self.deep_models_dict.keys()))

            # if there is not structured part create a null model
            if not structured_term:
                structured_part = '~0'

            # print the results of the splitting if verbose is set
            if verbose:
                print('results from split formula')
                print(structured_term)
                print(unstructured_terms)

            # initialize network_info_dict contains all information necessary to initialize the sddr_net
            self.network_info_dict[param] = dict()
            self.network_info_dict[param]['deep_models_dict'] = dict()
            self.network_info_dict[param]['deep_shapes'] = dict()
            self.network_info_dict[param]['orthogonalization_pattern'] = dict()
            
            
            # formula_terms_dict contains the splitted formula of structured and unstructured part as well as the names of the features are input to the different neural networks
            self.formula_terms_dict[param] = dict()
            self.formula_terms_dict[param]["structured_term"] = structured_term
            self.formula_terms_dict[param]["unstructured_terms"] = unstructured_terms
            self.formula_terms_dict[param]['net_feature_names'] = dict()
            
            # if there are unstructured terms in the formula (returned from split_formula)
            if unstructured_terms:

                # for each unstructured term of the unstructured part of the formula
                for term in unstructured_terms:

                    # get the feature name as input to each term
                    term_split = term.split('(')
                    net_name = term_split[0]
                    net_feature_names = term_split[1].split(')')[0].split(',')

                    # store deep models given by the user in a deep model dict that corresponds to the parameter in which this deep model is used
                    # if the deeps models are given as string, evaluate the expression first
                    if isinstance(self.deep_models_dict[net_name]['model'], str):
                        self.network_info_dict[param]['deep_models_dict'][net_name] = eval(self.deep_models_dict[net_name]['model'])
                    else:
                        self.network_info_dict[param]['deep_models_dict'][net_name] = self.deep_models_dict[net_name]['model']

                    self.network_info_dict[param]['deep_shapes'][net_name] = self.deep_models_dict[net_name]['output_shape']
<<<<<<< HEAD
                    
                    
                    self.formula_terms_dict[param]['net_feature_names'][net_name] = net_feature_names

            
=======
                    self.formula_terms_dict[param]['net_feature_names'][net_name] = net_feature_names       
>>>>>>> 80056014


    def fit(self,data):
        """
        Compute the penalty matrix, fits splines and stores information on the data, e.g. information on spline and non-spline terms.
        Computes orthogonalization pattern that defines which deep network features are orthogonalized w.r.t which structured terms.

        Parameters
        ----------
            data: Pandas.DataFrame
                input data (X)

        Returns
        -------

        """
        self.dm_info_dict = dict()
        self.structured_matrix_design_info = dict()
        self.data_info = [data.min(),data.max()] # used in predict function
      
        for param in self.formulas.keys():

            dfs = self.degrees_of_freedom[param]

            # create the structured matrix from the structured part of the formula - based on patsy
            structured_matrix = dmatrix(self.formula_terms_dict[param]["structured_term"], data, return_type='dataframe')
            self.structured_matrix_design_info[param] = structured_matrix.design_info

            # get bool depending on if formula has intercept or not and degrees of freedom and input feature names for each spline
            spline_info, non_spline_info = get_info_from_design_matrix(structured_matrix, feature_names=data.columns)
            self.dm_info_dict[param] = {'spline_info': spline_info, 'non_spline_info': non_spline_info }

            # compute the penalty matrix
            P = get_P_from_design_matrix(structured_matrix, dfs)
            
            # add content to the dicts to be returned
            self.network_info_dict[param]['struct_shapes'] = structured_matrix.shape[1]
            self.network_info_dict[param]['P'] = P    
            
<<<<<<< HEAD
            #compute the orthogonalization patterns for the deep neural networks
            for net_name in self.network_info_dict[param]['deep_models_dict'].keys():
                net_feature_names = self.formula_terms_dict[param]['net_feature_names'][net_name]
                orthogonalization_pattern = compute_orthogonalization_pattern_deepnets(net_feature_names, 
                                                                                       spline_info, 
                                                                                       non_spline_info) 
                
                self.network_info_dict[param]['orthogonalization_pattern'][net_name] = orthogonalization_pattern

    def transform(self,data,clipping=False):
        """
        Build patsy design matrix for input data and orthogonalize structured non-linear (e.g. splines) part wrt linear part.

        Parameters
        ----------
            data: Pandas.DataFrame
                input data (X)

        Returns
        -------
            prepared_data: dictionary
                A dictionary where keys are the distribution's parameter names and values are dicts. The keys of these dicts
                will be: 'structured' and neural network names if defined in the formula of the parameter (e.g. 'dm1'). Their values
                are the data for the structured part (after orthogonalization) and unstructured terms of the SDDR model.
        """
=======
    def transform(self, data):
        
>>>>>>> 80056014
        prepared_data = dict()
        
        for param in self.formulas.keys():
            prepared_data[param] = dict()

            # create the structured matrix using the same specification of the spline basis 
            try:
                structured_matrix = build_design_matrices([self.structured_matrix_design_info[param]], data, return_type='dataframe')[0]
            except Exception as e:
                if clipping == True:
                    train_data_min = {}
                    train_data_max = {}
                    for name in self.data_info[0].index:
                        train_data_min[name]=self.data_info[0][name]
                        train_data_max[name]=self.data_info[1][name]
                    clipped_data = data.clip(lower=pd.Series(train_data_min),upper=pd.Series(train_data_max),axis=1)
                    structured_matrix = build_design_matrices([self.structured_matrix_design_info[param]], clipped_data, return_type='dataframe')[0]
                else:
                    raise Exception("Data should stay within the range of the training data. Please try clipping or manually set knots.")
            
            spline_info = self.dm_info_dict[param]['spline_info']
            non_spline_info = self.dm_info_dict[param]['non_spline_info']
            
            # orthogonalize splines with respect to non-splines (including an intercept if it is there)
            orthogonalize_spline_wrt_non_splines(structured_matrix, spline_info, non_spline_info)

            # add content to the dicts to be returned
            prepared_data[param]["structured"] = torch.from_numpy(structured_matrix.values).float()

            for net_name in self.formula_terms_dict[param]['net_feature_names'].keys():
                net_feature_names = self.formula_terms_dict[param]['net_feature_names'][net_name]
                prepared_data[param][net_name] = data[net_feature_names] #torch.from_numpy(data[net_feature_names].to_numpy()).float()

        return prepared_data<|MERGE_RESOLUTION|>--- conflicted
+++ resolved
@@ -1,11 +1,8 @@
 from utils import split_formula, get_info_from_design_matrix, get_P_from_design_matrix, orthogonalize_spline_wrt_non_splines, spline, compute_orthogonalization_pattern_deepnets
 from patsy import dmatrix, build_design_matrices
 import torch
-<<<<<<< HEAD
 import pandas as pd
-=======
 import os
->>>>>>> 80056014
 
 class Prepare_Data(object):
     '''
@@ -104,15 +101,11 @@
                         self.network_info_dict[param]['deep_models_dict'][net_name] = self.deep_models_dict[net_name]['model']
 
                     self.network_info_dict[param]['deep_shapes'][net_name] = self.deep_models_dict[net_name]['output_shape']
-<<<<<<< HEAD
                     
                     
                     self.formula_terms_dict[param]['net_feature_names'][net_name] = net_feature_names
 
             
-=======
-                    self.formula_terms_dict[param]['net_feature_names'][net_name] = net_feature_names       
->>>>>>> 80056014
 
 
     def fit(self,data):
@@ -152,7 +145,6 @@
             self.network_info_dict[param]['struct_shapes'] = structured_matrix.shape[1]
             self.network_info_dict[param]['P'] = P    
             
-<<<<<<< HEAD
             #compute the orthogonalization patterns for the deep neural networks
             for net_name in self.network_info_dict[param]['deep_models_dict'].keys():
                 net_feature_names = self.formula_terms_dict[param]['net_feature_names'][net_name]
@@ -178,10 +170,6 @@
                 will be: 'structured' and neural network names if defined in the formula of the parameter (e.g. 'dm1'). Their values
                 are the data for the structured part (after orthogonalization) and unstructured terms of the SDDR model.
         """
-=======
-    def transform(self, data):
-        
->>>>>>> 80056014
         prepared_data = dict()
         
         for param in self.formulas.keys():
