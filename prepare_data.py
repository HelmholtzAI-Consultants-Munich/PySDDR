from utils import split_formula, get_info_from_design_matrix, get_P_from_design_matrix, orthogonalize_spline_wrt_non_splines, spline
from patsy import dmatrix, build_design_matrices
import torch

class Prepare_Data(object):

    def __init__(self, formulas, deep_models_dict, degrees_of_freedom, verbose=False):
        
        self.formulas = formulas
        self.deep_models_dict = deep_models_dict
        self.degrees_of_freedom = degrees_of_freedom

        self.network_info_dict = dict()
        self.dm_info_dict = dict()
        self.formula_terms_dict = dict()

        #parse the content of the formulas for each parameter
        for param in formulas.keys():

            # split the formula into structured and unstructured parts
            structured_part, unstructured_terms = split_formula(self.formulas[param], list(self.deep_models_dict.keys()))

            # if there is not structured part create a null model
            if not structured_part:
                structured_part = '~0'

            # print the results of the splitting if verbose is set
            if verbose:
                print('results from split formula')
                print(structured_part)
                print(unstructured_terms)

            # initialize dictionaries
            # initialize network_info_dict contains all information necessary to initialize the sddr_net
            self.network_info_dict[param] = dict()
            self.network_info_dict[param]['deep_models_dict'] = dict()
            self.network_info_dict[param]['deep_shapes'] = dict()
            
            # formula_terms_dict contains the splitted formula of structured and unstructured part as well as the nemaes of the features are input to the different neural networks
            self.formula_terms_dict[param] = dict()
            self.formula_terms_dict[param]["structured_part"] = structured_part
            self.formula_terms_dict[param]["unstructured_terms"] = unstructured_terms
            self.formula_terms_dict[param]['net_feature_names'] = dict()
            
            # if there are unstructured terms in the formula (returned from split_formula)
            if unstructured_terms:
                # for each unstructured term of the unstructured part of the formula
                for term in unstructured_terms:

                    # get the feature name as input to each term
                    term_split = term.split('(')
                    net_name = term_split[0]
                    net_feature_names = term_split[1].split(')')[0].split(',')


                    # store deep models given by the user in a deep model dict that corresponds to the parameter in which this deep model is used
                    # if the deeps models are given as string, evaluate the expression first
                    if isinstance(self.deep_models_dict[net_name]['model'], str):
                        self.network_info_dict[param]['deep_models_dict'][net_name] = eval(self.deep_models_dict[net_name]['model'])
                    else:
                        self.network_info_dict[param]['deep_models_dict'][net_name] = self.deep_models_dict[net_name]['model']

                    self.network_info_dict[param]['deep_shapes'][net_name] = self.deep_models_dict[net_name]['output_shape']
                    self.formula_terms_dict[param]['net_feature_names'][net_name] = net_feature_names

            


    def fit(self,data):
<<<<<<< HEAD
        self.structured_matrix_design_info = dict()
=======
        
        self.data_info = [data.min(level=0),data.max(level=0)] # used in predict function
        self.structured_part_data = dict()
        
>>>>>>> 00f83a82
        for param in self.formulas.keys():

            dfs = self.degrees_of_freedom[param]

            # create the structured matrix from the structured part of the formula - based on patsy
            structured_matrix = dmatrix(self.formula_terms_dict[param]["structured_part"], data, return_type='dataframe')
            self.structured_matrix_design_info[param] = structured_matrix.design_info

            # get bool depending on if formula has intercept or not and degrees of freedom and input feature names for each spline
            spline_info, non_spline_info = get_info_from_design_matrix(structured_matrix, feature_names=data.columns)
            self.dm_info_dict[param] = {'spline_info': spline_info, 'non_spline_info': non_spline_info }

            # compute the penalty matrix
            P = get_P_from_design_matrix(structured_matrix, data, dfs)
            
            # add content to the dicts to be returned
            self.network_info_dict[param]['struct_shapes'] = structured_matrix.shape[1]
            self.network_info_dict[param]['P'] = P    
            
    def transform(self,data):
        
<<<<<<< HEAD
        prepared_data = dict()
=======
        train_data_min,train_data_max = self.data_info
        structured_part_data_predict = dict()
>>>>>>> 00f83a82
        
        for param in self.formulas.keys():
            prepared_data[param] = dict()
            
            # create the structured matrix using the same specification of the spline basis
<<<<<<< HEAD
            structured_matrix = build_design_matrices([self.structured_matrix_design_info[param]],data,return_type='dataframe')[0]
=======
            
            try:
                structured_matrix_predict = build_design_matrices([self.structured_matrix.design_info], data, return_type='dataframe')[0]
            except Exception as e:
                structured_matrix_predict = build_design_matrices([self.structured_matrix.design_info], data.clip(train_data_min,train_data_max), return_type='dataframe')[0]
                print('Data should stay within the range of the training data, they are clipped here.')
>>>>>>> 00f83a82
            
            spline_info = self.dm_info_dict[param]['spline_info']
            non_spline_info = self.dm_info_dict[param]['non_spline_info']
            
            # orthogonalize splines with respect to non-splines (including an intercept if it is there)
            orthogonalize_spline_wrt_non_splines(structured_matrix, spline_info, non_spline_info)

            # add content to the dicts to be returned
            prepared_data[param]["structured"] = torch.from_numpy(structured_matrix.values).float()

            for net_name in self.formula_terms_dict[param]['net_feature_names'].keys():
                net_feature_names = self.formula_terms_dict[param]['net_feature_names'][net_name]
                prepared_data[param][net_name] = torch.from_numpy(data[net_feature_names].to_numpy()).float()

        return prepared_data
        
    def get_item_from_data(self,index, data):

        item = dict()
        for param in self.formulas.keys():
            item[param] = dict()
            item[param]["structured"] = data[param]['structured'][index]

            for net_name in self.formula_terms_dict[param]['net_feature_names'].keys():
                net_feature_names = self.formula_terms_dict[param]['net_feature_names'][net_name]
                item[param][net_name] = data[param][net_name][index] 

        return item
    
    
"""
    Documentation of old parse_formulas function:
    =============================================
    
    
    Parses the formulas defined by the user and returns a dict of dicts which can be fed into SDDR network
    Parameters
    ----------
        family: dictionary
            A dictionary holding all the available distributions as keys and values are again dictionaries with the 
            parameters as keys and values the formula which applies for each parameter 
        formulas: dictionary
            A dictionary with keys corresponding to the parameters of the distribution defined by the user and values
            to strings defining the formula for each distribution, e.g. formulas['loc'] = '~ 1 + spline(x1, bs="bs", df=9) + dm1(x2)'
        data: Pandas.DataFrame
            A data frame holding all the data 
        cur_distribution : string
            The current distribution defined by the user
        deep_models_dict: dictionary 
            A dictionary where keys are model names and values are dicts with model architecture and output shapes
        degrees_of_freedom: dict
            A dictionary where keys are the name of the distribution parameter (e.g. eta,scale) and values 
            are either a single smooting parameter for all penalities of all splines for this parameter, or a list of smooting parameters, each for one of the splines that appear in the formula for this parameter
            
    Returns
    -------
        parsed_formula_contents: dictionary
            A dictionary where keys are the distribution's parameter names and values are dicts. The keys of these dicts 
            will be: 'struct_shapes', 'P', 'deep_models_dict' and 'deep_shapes' with corresponding values
        meta_datadict: dictionary
            A dictionary where keys are the distribution's parameter names and values are dicts. The keys of these dicts 
            will be: 'structured' and neural network names if defined in the formula of the parameter (e.g. 'dm1'). Their values 
            are the data for the structured part (after smoothing for the non-linear terms) and unstructured part(s) of the SDDR 
            model 
         dm_info_dict: dictionary
            A dictionary where keys are the distribution's parameter names and values are dicts containing: a bool of whether the
            formula has an intercept or not and a list of the degrees of freedom of the splines in the formula and a list of the inputs features for each spline
    """<|MERGE_RESOLUTION|>--- conflicted
+++ resolved
@@ -67,14 +67,10 @@
 
 
     def fit(self,data):
-<<<<<<< HEAD
         self.structured_matrix_design_info = dict()
-=======
         
         self.data_info = [data.min(level=0),data.max(level=0)] # used in predict function
-        self.structured_part_data = dict()
         
->>>>>>> 00f83a82
         for param in self.formulas.keys():
 
             dfs = self.degrees_of_freedom[param]
@@ -96,27 +92,18 @@
             
     def transform(self,data):
         
-<<<<<<< HEAD
         prepared_data = dict()
-=======
         train_data_min,train_data_max = self.data_info
-        structured_part_data_predict = dict()
->>>>>>> 00f83a82
         
         for param in self.formulas.keys():
             prepared_data[param] = dict()
             
-            # create the structured matrix using the same specification of the spline basis
-<<<<<<< HEAD
-            structured_matrix = build_design_matrices([self.structured_matrix_design_info[param]],data,return_type='dataframe')[0]
-=======
-            
+            # create the structured matrix using the same specification of the spline basis 
             try:
-                structured_matrix_predict = build_design_matrices([self.structured_matrix.design_info], data, return_type='dataframe')[0]
+                structured_matrix = build_design_matrices([self.structured_matrix_design_info[param]], data, return_type='dataframe')[0]
             except Exception as e:
-                structured_matrix_predict = build_design_matrices([self.structured_matrix.design_info], data.clip(train_data_min,train_data_max), return_type='dataframe')[0]
+                structured_matrix = build_design_matrices([self.structured_matrix_design_info[param]], data.clip(train_data_min,train_data_max), return_type='dataframe')[0]
                 print('Data should stay within the range of the training data, they are clipped here.')
->>>>>>> 00f83a82
             
             spline_info = self.dm_info_dict[param]['spline_info']
             non_spline_info = self.dm_info_dict[param]['non_spline_info']
