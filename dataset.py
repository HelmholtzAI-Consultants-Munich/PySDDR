--- conflicted
+++ resolved
@@ -68,8 +68,7 @@
             A dictionary where keys are the distribution's parameter names and values are dicts containing: a bool of whether the
             formula has an intercept or not and a list of the degrees of freedom of the splines in the formula
     '''
-<<<<<<< HEAD
-    def __init__(self, data, prepare_data, target = None, unstructred_data_info=dict(), fit = True):
+    def __init__(self, data, prepare_data, target = None, unstructred_data_info=dict(), fit = True, clipping = False):
         
         try:
             # data loader for csv files
@@ -77,6 +76,8 @@
                 self._data = pd.read_csv(data ,sep=None,engine='python')
                 if isinstance(target, str):
                     self._target = pd.read_csv(target).values
+                elif target == None:
+                    self._target = np.zeros(len(data))
             
             # data loader for input matrix (X) in Pandas.Dataframe format and target (Y) as feature name (str)
             elif isinstance(data,pd.core.frame.DataFrame):
@@ -84,38 +85,12 @@
                 if isinstance(target,str):
                     self._target = data.loc[:,[target]].values
                     self._data = data.drop(target, axis=1)
-                elif isinstance(target,pd.core.frame.DataFrame):
+                elif isinstance(target, pd.core.frame.DataFrame):
                     self._target = target.values
+                elif target == None:
+                    self._target = np.zeros(len(data))
         except:
             print('ATTENTION! File format for data and target needs to be the same.')
-=======
-    def __init__(self, data, target = None, prepare_data = None, unstructred_data_info=dict(), fit = True, clipping = False):
-        
-        # data loader for csv files
-        if isinstance(data,str):
-            self._data = pd.read_csv(data ,sep=None,engine='python')
-            self._target = pd.read_csv(target).values
-        
-        # data loader for input matrix (X) in Pandas.Dataframe format and target (Y) as feature name (str)
-        elif isinstance(data,pd.core.frame.DataFrame) and isinstance(target,str):
-            self._target = data.loc[:,[target]].values
-            self._data = data.drop(target, axis=1)
-        
-        # data loader for Pandas.Dataframe 
-        elif isinstance(data,pd.core.frame.DataFrame) and isinstance(target,pd.core.frame.DataFrame):
-            self._data = data
-            self._target = target.values
-            
-        # data loader for Pandas.Dataframe 
-        elif isinstance(data,pd.core.frame.DataFrame) and target == None:
-            self._data = data
-            self._target = np.zeros(len(data))
-            
-        # data loader for Pandas.Dataframe 
-        elif isinstance(data,str) and target == None:
-            self._data = pd.read_csv(data ,sep=None,engine='python')
-            self._target = np.zeros(len(data))
->>>>>>> 37c978b6
 
         # add file paths of unstructured features to data
         self.unstructred_data_info = unstructred_data_info
