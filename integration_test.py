--- conflicted
+++ resolved
@@ -354,6 +354,7 @@
         'degrees_of_freedom': {'rate': 6},
         'optimizer' : optim.RMSprop
     }
+    
     #initialize SDDR
     sddr_100 = SDDR(output_dir=output_dir,
                 distribution=distribution,
@@ -376,6 +377,26 @@
     sddr_resume.train(target=target, structured_data=data, resume=True)
     loss_resume = sddr_resume.epoch_loss
     # train continuously
+    #set seeds for reproducibility
+    torch.manual_seed(1)
+    np.random.seed(1)
+    
+    deep_models_dict = {
+    'd1': {
+        'model': nn.Sequential(nn.Linear(1,15)),
+        'output_shape': 15},
+    'd2': {
+        'model': nn.Sequential(nn.Linear(1,3),nn.ReLU(), nn.Linear(3,8)),
+        'output_shape': 8}
+    }
+
+    train_parameters = {
+        'batch_size': 1000,
+        'epochs': 500,
+        'degrees_of_freedom': {'rate': 6},
+        'optimizer' : optim.RMSprop
+    }
+    
     sddr_500 = SDDR(output_dir=output_dir,
             distribution=distribution,
             formulas=formulas,
@@ -467,7 +488,6 @@
     data_pred = data.loc[:,:]
     distribution_layer, partial_effect = sddr.predict(data_pred,
                                                       clipping=True,
-                                                      param='scale', 
                                                       plot=False, 
                                                       unstructured_data = unstructured_data)
 
@@ -481,8 +501,7 @@
     data_pred2
 
     distribution_layer, partial_effect = sddr.predict(data_pred2,
-                                                      clipping=True,
-                                                      param='scale', 
+                                                      clipping=True, 
                                                       plot=False, 
                                                       unstructured_data = unstructured_data)
 
@@ -490,9 +509,9 @@
 
 
     predicted_numbers  = data_pred2.groupby('y_true').median().predicted_number
-    maximum_deviation_mnist = abs((predicted_numbers.loc[1:].to_numpy() - predicted_numbers.loc[:8].to_numpy())/3 - 1).max()
-
-    assert distribution_layer.scale[0]>1, "Predicted numbers for the mnist not monotonically increasing"
+    maximum_deviation_mnist = ((predicted_numbers.loc[1:].to_numpy() - predicted_numbers.loc[:8].to_numpy())/3).min()
+
+    assert maximum_deviation_mnist>0, "Predicted numbers for the mnist not monotonically increasing"
     
     
 if __name__ == '__main__':
@@ -507,21 +526,18 @@
     integration_test_gamlss()   
     print("-----------------------")
     print("passed tests for GAMLSS")
-<<<<<<< HEAD
     
     print("Test with MNIST data")
     integration_test_mnist()   
     print("-----------------------")
     print("passed tests for MNIST data")
-=======
-
+    
     print("Test loading a GAMLSS model and predicting")
     integration_test_load_and_predict()
     print("-----------------------")
     print("passed tests for loading and predicting")
-
+    
     print("Test loading a GAMLSS model and resuming training")
     integration_test_load_and_resume()
     print("-----------------------")
-    print("passed tests for loading and resuming training")
->>>>>>> dd20acb9
+    print("passed tests for loading and resuming training")