import numpy as np
from patsy import dmatrix
import statsmodels.api as sm
import pandas as pd
import os
from torch import nn

from statsmodels.gam.api import CyclicCubicSplines, BSplines

def checkups(family, formulas, cur_distribution):
    """
    Checks if the user has given an available distribution, too many formulas or wrong parameters for the given distribution
    Parameters
    ----------
        family : dictionary
            A dictionary holding all the available distributions as keys and values are again dictionaries with the parameters as keys and 
            values the formula which applies for each parameter 

        formulas : dictionary
            A dictionary with keys corresponding to the parameters of the distribution defined by the user and values to strings defining the
            formula for each distribution, e.g. formulas['loc'] = '~ 1 + bs(x1, df=9) + dm1(x2, df=9)'
            
        cur_distribution : string
            The current distribution defined by the user
            
    Returns
    -------
        new_formulas : dictionary
            If the current distribution is available in the list of families, new_formulas holds a formula for each parameter of the distribution.
            If a formula hasn't been given for a parameter and ~0 formula is set. If the current distribution is not available an empty dictionary
            is returned.  
    """
    # return an empty dict if distribution not available
    if cur_distribution not in family.keys():
        print('Distribution not in family of distributions! Available distributions are: ', list(family.keys()))
        return dict() 
    else:
        #if len(formulas) > len(family[cur_distribution]):
        # check either if too many formulas have been given and drop them or if wrong parameter names have been given
        new_formulas=dict()
        for param in family[cur_distribution].keys():
            if param in formulas:
                new_formulas[param] = formulas[param]
            # define an empty formula for parameters for which the user has not specified a formula
            else:
                print('Parameter formula', param,'for distribution not defined. Creating a zero formula for it.')
                new_formulas[param] = '~0'
        return new_formulas

def split_formula(formula, net_names_list):
    """
    Splits the formula into two parts - the structured and unstructured part
    Parameters
    ----------
        formula : string
            The formula to be split, e.g. '~ 1 + bs(x1, df=9) + dm1(x2, df=9)'
            
        net_names_list : list of strings
            A list of all newtwork names defined by the user
            
    Returns
    -------
        structured_part : string
            A string holding only the structured part of the original formula
        unstructured_terms: list of strings
            A list holding all the unstructured parts of the original formula   
    """
    structured_terms = []
    unstructured_terms = []
    # remove spaces the tilde and split into formula terms
    formula = formula.replace(' ','')
    formula = formula.replace('~','')
    formula_parts = formula.split('+')
    # for each formula term
    for part in formula_parts:
        term = part.split('(')[0]
        # if it an unstructured part
        if term in net_names_list:
            # append it to a list
            unstructured_terms.append(part)
        else:
            structured_terms.append(part)
    # join the structured terms together again
    structured_part = '+'.join(structured_terms)    
    return structured_part, unstructured_terms

<<<<<<< HEAD
=======
def spline(x,bs="bs",df=4, degree=3,return_penalty = False):
    if bs == "bs":
        s = BSplines(x, df=[df], degree=[degree], include_intercept=True)
    elif bs == "cc":
        s = CyclicCubicSplines(x, df=[df])
    else:
        print("Spline basis not defined!")

    #return either basis or penalty
    if return_penalty:
        return s.penalty_matrices
    else:
        return s.basis

def _get_P_from_design_matrix(dm, data):

    factor_infos = dm.design_info.factor_infos
    terms = dm.design_info.terms
    
    big_P = np.zeros((dm.shape[1],dm.shape[1]))
    
    column_counter = 0
    
    for term in terms:
        if len(term.factors) == 0:
            column_counter += 1
        else:
            factor_info = factor_infos[term.factors[0]]
            factor = factor_info.factor
            state = factor_info.state.copy()
            num_columns = factor_info.num_columns

            
            #here the hack starts
            code = state['eval_code']

            is_spline = code.split("(")[0] == "spline"
            if is_spline:
                code.replace('return_penalty = False','')
                state['eval_code'] = code[:-1] + ", return_penalty = True)"

                P = factor.eval(state, data)
                big_P[column_counter:(column_counter+num_columns),column_counter:(column_counter+num_columns)] = P[0]     
            column_counter += num_columns

    return big_P


>>>>>>> 00ee3592
def parse_formulas(family, formulas, data, cur_distribution, deep_models_dict, deep_shapes):
    """
    Parses the formulas defined by the user and returns a dict of dicts which can be fed into SDDR network

    Parameters
    ----------
        family : dictionary
            A dictionary holding all the available distributions as keys and values are again dictionaries with the parameters as keys and 
            values the formula which applies for each parameter 
        formulas : dictionary
            A dictionary with keys corresponding to the parameters of the distribution defined by the user and values to strings defining the
            formula for each distribution, e.g. formulas['loc'] = '~ 1 + bs(x1, df=9) + dm1(x2, df=9)'
        data: Pandas.DataFrame
            A data frame holding all the data 
        cur_distribution : string
            The current distribution defined by the user
        deep_models_dict: dictionary 
            A dictionary where keys are model names and values are instances
        deep_shapes: dictionary
            A dictionary where keys are network names and values are the number of output features of the networks
<<<<<<< HEAD

=======
>>>>>>> 00ee3592
    Returns
    -------
        parsed_formula_contents: dictionary
            A dictionary where keys are the distribution's parameter names and values are dicts. The keys of these dicts will be: 'struct_shapes',
            'P', 'deep_models_dict' and 'deep_shapes'
        meta_datadict: dictionary
            A dictionary where keys are the distribution's parameter names and values are dicts. The keys of these dicts will be: 'structured' and 
            neural network names if defined in the formula of the parameter (e.g. 'dm1'). Their values are the data for the structured part (after 
            smoothing for the non-linear terms) and unstructured part(s) of the SDDR model 
    """
    # perform checks on given distribution name, parameter names and number of formulas given
    formulas = checkups(family, formulas, cur_distribution)
    if not formulas:
        exit
    meta_datadict = dict()
    parsed_formula_contents = dict()
    struct_list = []
    # for each parameter of the distribution
    for param in formulas.keys():
<<<<<<< HEAD
        structured_part, unstructured_terms = split_formula(formulas[param], list(deep_models_dict[param].keys()))
        #print('results from split formula')
        #print(structured_part)
        #print(unstructured_terms)
        if not structured_part:
            structured_part='~0'
        # a function will be written to return P and structured matrix
        #structured_matrix, P = dmatrix(structured_part, data, return_type='dataframe')
        structured_matrix = dmatrix(structured_part, data, return_type='dataframe')
        meta_datadict[param] = {'structured': structured_matrix.values}
        parsed_formula_contents[param] = {'struct_shapes': structured_matrix.shape[1]}
        # add when we have it
        #parsed_formula_contents[param]['P'] = P
=======
        meta_datadict[param] = dict()
        parsed_formula_contents[param] = dict()
        structured_part, unstructured_terms = split_formula(formulas[param], list(deep_models_dict[param].keys()))
        print('results from split formula')
        print(structured_part)
        print(unstructured_terms)
        if not structured_part:
            structured_part='~0'
        
        structured_matrix = dmatrix(structured_part, data, return_type='dataframe')
        P = _get_P_from_design_matrix(structured_matrix, data)

        meta_datadict[param]['structured'] = structured_matrix.values
        parsed_formula_contents[param]['struct_shapes'] = structured_matrix.shape[1]
        parsed_formula_contents[param]['P'] = P
>>>>>>> 00ee3592
        if unstructured_terms:
            for term in unstructured_terms:
                term_split = term.split('(')
                net_name = term_split[0]
                feature_names = term_split[1].split(')')[0]
                feature_names_list = feature_names.split(',')
                unstructured_data = data[feature_names_list]
                unstructured_data = unstructured_data.to_numpy()
                meta_datadict[param][net_name] = unstructured_data
<<<<<<< HEAD
                parsed_formula_contents[param]['deep_models_dict'] = {net_name: deep_models_dict[param][net_name]}
                parsed_formula_contents[param]['deep_shapes'] = {net_name: deep_shapes[param][net_name]}

    return parsed_formula_contents, meta_datadict
=======
                parsed_formula_contents[param]['deep_models_dict']={net_name:deep_models_dict[param][net_name]}
                parsed_formula_contents[param]['deep_shapes'] = {net_name: deep_shapes[param][net_name]}

    return parsed_formula_contents, meta_datadict


>>>>>>> 00ee3592

if __name__ == '__main__':
    # test
    '''
    dir_path = r'/Users/christina.bukas/Documents/AI_projects/code/reimplementations/example_data/simple_gam/'
    x_path = os.path.join(dir_path, 'X.csv')
    x = pd.read_csv (x_path, sep=';',header=None)
    x = x.to_numpy()
    xx = pd.DataFrame({'x1':x[:,0], 'x2':x[:,1]})
    '''
    # load data
    iris = sm.datasets.get_rdataset('iris').data
    x = iris.rename(columns={'Sepal.Length':'x1','Sepal.Width':'x2','Petal.Length':'x3','Petal.Width':'x4','Species':'y'})
    # define formulas
    formulas = dict()
    formulas['loc'] = '~1+bs(x1, df=9)+d1(x1)+d2(x2)'
    deep_models_dict = dict()
    deep_models_dict['loc'] = dict()
    deep_models_dict['loc']['d1'] = nn.Sequential(nn.Linear(1,10))
    deep_models_dict['loc']['d2'] = nn.Sequential(nn.Linear(10,3),nn.ReLU(), nn.Linear(3,8))
    deep_shapes = dict()
    deep_shapes['loc'] = {'d1' : 10, 'd2' : 8}

    #formulas['scale'] = '~d2(x4,x1)'
    #formulas['n'] = '~9+sb(x1)'
    # define distributions and network names
    cur_distribution = 'poisson'
    family = {'normal':{'loc': 'whateva', 'scale': 'whateva2'}, 'poisson': {'loc': 'whateva'}, 'binomial':{'n': 'whateva', 'p': 'whateva'}}
    # geta meta_datadict
    meta_datadict = parse_formulas(family, formulas, x, cur_distribution, deep_models_dict, deep_shapes)
    #print(meta_datadict)

        
'''
#manual parser - UNDONE        
def parse_formula(formula, data, param, list_of_nn_names):
    
    # remove spaces from formula
    formula.replace(' ', '')
    # check if formula is also left-sided
    assert formula[0] != '~', 'Only one-sided formulas allowed.'
    # split formula
    formula_split = formula.split('+')
    # check if null model is given
    if formula == '~0'
        print('Null model given for parameter: ', param)
        return {}
    # or intercept only
    elif formula == '~1':
        return {'structured': np.ones(data.shape[1])}
    
    # go through parts of the formula
    for formula_part in formula_split:
        # regular expressions??
        # check if there is a (...) in formula_part
        # if yes check left part
            #if yes check if it is s or part of nn names
            # if no check if it is 0,1, or part of data names
            
        if formula_part[0] == 's': 
            # perform smoothing
            input_data_name = formula_part[0].split('(')[-1].split(')')[0]
            smooth_data = smoothing[data[input_data_name]]
            # extend later to get penalty function
            struct_list.append(smooth_data)
        # unstructured part    
        elif formula_part[0] == 'd':
            model_name = formula_part[0].split('(')[0]
            input_data = formula_part[0].split('(')[-1].split(')')[0]
            data_dict[model_name] = data[input_data_name]
        # linear part
        else:
            # check if wrong e.g.3
            l = ..
            # first row of matrix should be the linear part
            struct_list.append(l)
    # concatenate l,sx1,sx2 and put matrix into
    data_dict['structured'] = np.concatenate(struct_list, dim=1)
    return data_dict
'''

<|MERGE_RESOLUTION|>--- conflicted
+++ resolved
@@ -84,8 +84,6 @@
     structured_part = '+'.join(structured_terms)    
     return structured_part, unstructured_terms
 
-<<<<<<< HEAD
-=======
 def spline(x,bs="bs",df=4, degree=3,return_penalty = False):
     if bs == "bs":
         s = BSplines(x, df=[df], degree=[degree], include_intercept=True)
@@ -134,7 +132,6 @@
     return big_P
 
 
->>>>>>> 00ee3592
 def parse_formulas(family, formulas, data, cur_distribution, deep_models_dict, deep_shapes):
     """
     Parses the formulas defined by the user and returns a dict of dicts which can be fed into SDDR network
@@ -155,10 +152,6 @@
             A dictionary where keys are model names and values are instances
         deep_shapes: dictionary
             A dictionary where keys are network names and values are the number of output features of the networks
-<<<<<<< HEAD
-
-=======
->>>>>>> 00ee3592
     Returns
     -------
         parsed_formula_contents: dictionary
@@ -178,21 +171,6 @@
     struct_list = []
     # for each parameter of the distribution
     for param in formulas.keys():
-<<<<<<< HEAD
-        structured_part, unstructured_terms = split_formula(formulas[param], list(deep_models_dict[param].keys()))
-        #print('results from split formula')
-        #print(structured_part)
-        #print(unstructured_terms)
-        if not structured_part:
-            structured_part='~0'
-        # a function will be written to return P and structured matrix
-        #structured_matrix, P = dmatrix(structured_part, data, return_type='dataframe')
-        structured_matrix = dmatrix(structured_part, data, return_type='dataframe')
-        meta_datadict[param] = {'structured': structured_matrix.values}
-        parsed_formula_contents[param] = {'struct_shapes': structured_matrix.shape[1]}
-        # add when we have it
-        #parsed_formula_contents[param]['P'] = P
-=======
         meta_datadict[param] = dict()
         parsed_formula_contents[param] = dict()
         structured_part, unstructured_terms = split_formula(formulas[param], list(deep_models_dict[param].keys()))
@@ -208,7 +186,6 @@
         meta_datadict[param]['structured'] = structured_matrix.values
         parsed_formula_contents[param]['struct_shapes'] = structured_matrix.shape[1]
         parsed_formula_contents[param]['P'] = P
->>>>>>> 00ee3592
         if unstructured_terms:
             for term in unstructured_terms:
                 term_split = term.split('(')
@@ -218,19 +195,12 @@
                 unstructured_data = data[feature_names_list]
                 unstructured_data = unstructured_data.to_numpy()
                 meta_datadict[param][net_name] = unstructured_data
-<<<<<<< HEAD
-                parsed_formula_contents[param]['deep_models_dict'] = {net_name: deep_models_dict[param][net_name]}
-                parsed_formula_contents[param]['deep_shapes'] = {net_name: deep_shapes[param][net_name]}
-
-    return parsed_formula_contents, meta_datadict
-=======
                 parsed_formula_contents[param]['deep_models_dict']={net_name:deep_models_dict[param][net_name]}
                 parsed_formula_contents[param]['deep_shapes'] = {net_name: deep_shapes[param][net_name]}
 
     return parsed_formula_contents, meta_datadict
 
 
->>>>>>> 00ee3592
 
 if __name__ == '__main__':
     # test
