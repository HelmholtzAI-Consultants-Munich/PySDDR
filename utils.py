import numpy as np
import pandas as pd
import scipy as sp
import warnings
import os
from torch import nn
import torch
import parser
from splines import spline, Spline




def checkups(params, formulas):
    """
    Checks if the user has given an available distribution, too many formulas or wrong parameters for the given distribution.

    Parameters
    ----------
        params : list of strings
            A list of strings of the parameters of the current distribution.
        formulas : dictionary
            A dictionary with keys corresponding to the parameters of the distribution defined by the user and values to strings defining the
            formula for each distribution, e.g. formulas['loc'] = '~ 1 + spline(x1, bs="bs", df=9) + dm1(x2)'.
            
    Returns
    -------
        new_formulas : dictionary
            If the current distribution is available in the list of families, new_formulas holds a formula for each parameter of the distribution.
            If a formula hasn't been given for a parameter and ~0 formula is set. If the current distribution is not available an empty dictionary
            is returned.  
    """
    new_formulas=dict()
    for param in params:
        if param in formulas:
            new_formulas[param] = formulas[param]
        # define an empty formula for parameters for which the user has not specified a formula
        else:
            print('Parameter formula', param,'for distribution not defined. Creating a zero formula for it.')
            new_formulas[param] = '~0'
    return new_formulas




def split_formula(formula, net_names_list):
    """
    Splits the formula into two parts - the structured and unstructured part.

    Parameters
    ----------
        formula : string
            The formula to be split, e.g. '~ 1 + bs(x1, df=9) + dm1(x2, df=9)'.
        net_names_list : list of strings
            A list of all network names defined by the user.
            
    Returns
    -------
        structured_part : string
            A string holding only the structured part of the original formula.
        unstructured_terms: list of strings
            A list holding all the unstructured parts of the original formula.
    """
    structured_terms = []
    unstructured_terms = []
    # remove spaces the tilde and split into formula terms
    formula = formula.replace(' ','')
    formula = formula.replace('~','')
    formula_parts = formula.split('+')
    # for each formula term
    for part in formula_parts:
        term = part.split('(')[0]
        # if it an unstructured part
        if term in net_names_list:
            # append it to a list
            unstructured_terms.append(part)
        else:
            structured_terms.append(part)
    # join the structured terms together again
    structured_term = '+'.join(structured_terms)
    return structured_term, unstructured_terms




def make_matrix_positive_semi_definite(A,machine_epsilon):
    """
    Transforms an input matrix such that it is semipositive definite.

    Parameters
    ----------
        A : numpy array
            Any input matrix.
        machine_epsilon : int
            Tolerance value (machine epsilon value).

    Returns
    -------
        A : numpy array
            A matrix that is semipositive definite.
    """
    #get smallest eigenvalue for a symmetric matrix and use some additional tolerance to ensure semipositive definite matrices
    min_eigen = min(np.linalg.eigh(A)[0]) - np.sqrt(machine_epsilon)

    # smallest eigenvalue negative = not semipositive definit
    if min_eigen < -1e-10:
        rho = 1 / (1 - min_eigen)
        A = rho * A + (1 - rho) * np.identity(A.shape[0])

        ## now check if it is really positive definite by recursively calling
        A = make_matrix_positive_semi_definite(A)
    return (A)




def dfFun(lam, d, hat1):
    """
    Calculates degrees of freedom from lambda.

    Parameters
    ----------
        lam : int
            Lambda value.
        d : int
            Vector of singular values from SVD.

    Returns
    -------
        A : int
            Degrees of Freedom.
    """
    if hat1:
        df = sum(1 / (1 + lam * d))
    else:
        df = 2 * sum(1 / (1 + lam * d)) - sum(1 / (1 + lam * d) ^ 2)
    return df




def df2lambda(dm, P, df, lam = None, hat1 = True, lam_max = 1e+15):
    """
    Calculates lambda from degrees of freedom (default) or degrees of freedom from lambda.

    Parameters
    ----------
        dm : patsy.dmatrix
               The design matrix for the structured part of the formula - computed by patsy.
        P: numpy-array
            The penalty matrix of the design matrix.
        df: int
            Degrees of Freedom. Can be "None" if lambda value is provided.
        lam: int, default None
            Lambda value.
        lam_max: int, default 1e+15
            Maximum value for lambda. Can be adjusted depending on needs.

    Returns
    -------
        df: int
            Degrees of Freedom.
        lam: int
            Lambda.
    """
    ## define tolerance value, here we use machine epsilon
    machine_epsilon = np.finfo(float).eps * 2

    ## throw exception if neither df nor lambda is given
    if df == None and lam == None:
        raise Exception('Either degrees of freedom or lambda has to be provided.')

    ## check if rank of design matrix is large enough for given df
    if df != None:
        rank_dm = np.linalg.matrix_rank(dm)
        if df >= rank_dm:
            warnings.simplefilter('always')
            warnings.warn("""df too large: Degrees of freedom (df = {0}) cannot be larger than the rank of the design matrix (rank = {1}). Unpenalized base-learner with df = {1} will be used. Re-consider model specification.""".format(df,rank_dm))
            lam = 0
            return df, lam

    ## if lambda is given, but equal 0, return rank of design matrix as df
    if lam != None:
        if lam == 0:
            df = np.linalg.matrix_rank(dm)
            return df, lam

    ## otherwise compute df or lambda

    # avoid that XtX matrix is not (numerically) singular
    XtX = dm.T @ dm

    # make sure that A is numerically positiv semi-definit and also numerically symmetric
    A = XtX + P * 1e-15
    A = make_matrix_positive_semi_definite(A,machine_epsilon)
    Rm = sp.linalg.solve_triangular(sp.linalg.cholesky(A, lower=False), np.identity(XtX.shape[1]))

    # singular value decomposition and return vector (d) with singular values (might be possible to speed up if set 'hermitian = True')
    try:
        # try computation without computing u and vh
        d = np.linalg.svd((Rm.T @ P) @ Rm, compute_uv = False)
    except:
        # if unsuccessful try the same computation but compute u and vh as well
        d = np.linalg.svd((Rm.T @ P) @ Rm, compute_uv=True)[1]

    # if lambda given compute degrees of freedom
    if lam != None:
        df = dfFun(lam, d, hat1)
        return df, lam

    # else compute lambda from degrees of freedom through optimization
    if df >= len(d):
        lam = 0
        return df, lam

    df_for_lam_max = dfFun(lam_max, d, hat1)
    if (df_for_lam_max - df) > 0 and (df_for_lam_max - df) > np.sqrt(machine_epsilon):
        warnings.simplefilter('always')
        warnings.warn("""lambda needs to be larger than lambda_max = {0} for given df. Settign lambda to {0} leeds to an deviation from your df of {1}. You can increase lambda_max in parameters. """.format(lam_max,df_for_lam_max - df))
        lam = lam_max
        return df, lam

    lam = sp.optimize.brentq(lambda l: dfFun(l, d, hat1) - df, 0, lam_max)
    if abs(dfFun(lam, d, hat1) - df) > np.sqrt(machine_epsilon):
        warnings.simplefilter('always')
        warnings.warn("""estimated df differ from given df by {0} """.format(dfFun(lam, d, hat1) - df))

    return df, lam




def _get_penalty_matrix_from_factor_info(factor_info):
    '''
    Extracts the penalty matrix from a factor_info object if the factor info object is a spline.
    Explanation: "spline" is a stateful pasty transform. After computation of the design matrix these stateful transforms are stored in the factor infos of the design matrix.
                 In this function we extract this object and obtain the penalty matrix that corresponds to this spline.

    Parameters
    ----------
        factor_info: patsy factor info object.
             
    Returns
    -------
        P: numpy-array or False
            Penalty matrix of the spline term or False.
    '''
    factor = factor_info.factor

    # if factor is not a spline, there is not penalty matrix
    if 'spline' not in factor.name():
        P = False
        return P

    # a factor can be nested e.g. Spline(center(x)). The outer objects (e.g. Spline) are the last in the list 'pass_bins'
    outer_objects_in_factor = factor_info.state['pass_bins'][-1]

    # use last=outermost object in factor. should only have a single element in the set. Explanation: the 'pass_bins' list contains tuples. e.g. if an object is Spline(center(x1)+center(x2)) then 'pass_bins' is a list with two tuples,
    # where the first tuple containts the name of the two center objects. There should only be one element in the outer tuple and this is extracted here(we will check later, that this tuple contains indeed only one element)
    obj_name = next(iter(outer_objects_in_factor))

    # obtain the actal statefull transform object that corresponds to the extracted object name
    obj = factor_info.state['transforms'][obj_name]

    # check if the tuple indeed contained only one element and that the obtained object is a spline. If both is true obatain and return the penalty matrix of this spline.
    if (len(outer_objects_in_factor)==1) and isinstance(obj, Spline):
        P = obj.penalty_matrices
        return P
    # factor is not a spline, so there is not penalty matrix
    else:
        P = False
        return P 




def get_P_from_design_matrix(dm, dfs):
    """
    Computes and returns the penalty matrix that corresponds to a patsy design matrix. The penalties are multiplied by the regularization parameters lambda computed from given degrees of freedom.
    The result us a single block diagonal penalty matrix that combines the penalty matrices of each term in the formula that was used to create the design matrix. Only smooting splines terms have a non-zero penalty matrix.
    The degrees of freedom can either be given as a single value, then all individual penalty matrices are multiplied with a single lambda.
    Or they can be given as a list, then all (non-zero) penalty matrices are multiplied by different lambdas. The multiplication is in the order of the terms in the formula.
    
    Parameters
    ----------
        dm: patsy.dmatrix
            The design matrix for the structured part of the formula - computed by patsy.
        dfs: int or list of ints
            Degrees from freedom from which the smoothing parameter lambda is computed.
            Either a single value for all penalities of all splines, or a list of values, each for one of the splines that appear in the formula.

    Returns
    -------
        big_P: numpy array
            The penalty matrix of the design matrix.
    """
    factor_infos = dm.design_info.factor_infos
    terms = dm.design_info.terms
    
    big_P = np.zeros((dm.shape[1],dm.shape[1]))
    
    column_counter = 0
    spline_counter = 0
    
    for term in terms:
        dm_term_name = term.name()

        # get the slice object for this term (corresponding to start and end index in the design matrix)
        slice_of_term = dm.design_info.term_name_slices[dm_term_name]

        # currently we only use smoothing for 1D, in the future we also want to add smoothing for tensorproducts
        if len(term.factors) == 1:
            factor_info = factor_infos[term.factors[0]]
            num_columns = factor_info.num_columns
            
            P = _get_penalty_matrix_from_factor_info(factor_info)
                
            if P is not False:
                df = dfs[spline_counter] if type(dfs) == list else dfs
                dm_spline = dm.iloc[:,slice_of_term]

                # Regularization parameters are given in degrees of freedom. Here they are converted to lambda.
                df_lam = df2lambda(dm_spline, P[0], df)
                big_P[slice_of_term,slice_of_term] = P[0]*df_lam[1]
                spline_counter += 1

            column_counter += num_columns

    return big_P




def _get_input_features_for_functional_expression(functional_expression : str, feature_names : list):
    '''
    Parses variables from a functional expression using the python parser

    Parameters
    ----------
        functional_expression: string
            Functional expression from which to extract the input features like "spline(x1,x2, bs="bs", df=4, degree=3)".
            
        feature_names: set
            Set of all possible feature names in the data set like [x1,x2,x3,x4,x5].
            
    Returns
    -------
        input_features: list
            List of feature names that appear as input in functional_expression. here in the example ["x1","x2"].
    '''
    # co names are local variables of functions in a python expression
    co_names = parser.expr(functional_expression).compile().co_names
    co_names_set = set(co_names)
    input_features = list(co_names_set.intersection(set(feature_names)))
    return input_features


def _get_all_input_features_for_term(term, feature_names):
    '''
    Extracts all feature names that appear in a patsy term. For this it loops through all factors and uses then a python code paser to extract input variables.

    Parameters
    ----------
        term: patsy term object
            Patsy term object for which the feature names should be extracted.
            
        feature_names: list
            List of all possible feature names in the data set like [x1,x2,x3,x4,x5].
            
    Returns
    -------
        input_features_term: list
            List of feature names that appear in the patsy term. e.g. for a term x1:spline(x2, bs="bs", df=4, degree=3) -> ["x1","x2"].
    '''
    factors = term.factors
    input_features_term = set()
    for factor in factors:
        factor_name = factor.name()
        input_features_factor = _get_input_features_for_functional_expression(factor_name, list(feature_names))
        input_features_term = input_features_term.union(set(input_features_factor))
        
    input_features_term = list(input_features_term)
    return input_features_term




def get_info_from_design_matrix(structured_matrix, feature_names):
    """
    Parses the formulas defined by the user and returns a dict of dicts which can be fed into SDDR network

    Parameters
    ----------
        structured_matrix: patsy.dmatrix
            The design matrix for the structured part of the formula - computed by patsy.
        feature_names: list of strings
            A list of feature names (column names of the input data set).

    Returns
    -------
        spline_info: dictionary
            A dictionary containing information of the spline terms: the respective slice in the formula, the name of the spline and the feature names of the spline.
        non_spline_info: dictionary
            A dictionary containing information of the terms that are not splines: the respective slice in the formula, the name of the term and the feature name of the term.
    """
    spline_info = {'list_of_spline_slices': [],
                   'list_of_spline_input_features': [],
                   'list_of_term_names' : []}
    
    non_spline_info = {'list_of_non_spline_slices': [],
                       'list_of_non_spline_input_features': [],
                       'list_of_term_names' : []}
    
    for term in structured_matrix.design_info.terms:
        dm_term_name = term.name()

        # get the feature names sent as input to each spline
        feature_names_spline = _get_all_input_features_for_term(term, feature_names)

        # get the slice object for this term (corresponding to start and end index in the designmatrix)
        slice_of_term = structured_matrix.design_info.term_name_slices[dm_term_name] 

        # append to lists
        if 'spline' in dm_term_name:
            spline_info['list_of_spline_input_features'].append(feature_names_spline)
            spline_info['list_of_spline_slices'].append(slice_of_term)
            spline_info['list_of_term_names'].append(dm_term_name)
        else:
            non_spline_info['list_of_non_spline_input_features'].append(feature_names_spline)
            non_spline_info['list_of_non_spline_slices'].append(slice_of_term)
            non_spline_info['list_of_term_names'].append(dm_term_name)
            
    return spline_info, non_spline_info




def _orthogonalize(constraints, X):
    """
    <add description>

    Parameters
    ----------
        constraints: ??
            <add description>
        X: ??
            <add description>

    Returns
    -------
        constrained_X: ??
            <add description>
    """
    Q, _ = np.linalg.qr(constraints) # compute Q
    Projection_Matrix = np.matmul(Q,Q.T)
    constrained_X = X - np.matmul(Projection_Matrix,X)
    
    return constrained_X

<<<<<<< HEAD



def orthogonalize_spline_wrt_non_splines(structured_matrix, spline_info, non_spline_info):
    """
    <add description>

    Parameters
    ----------
        structured_matrix: ??
            <add description>
        spline_info: ??
            <add description>
        non_spline_info: ??
            <add description>

    Returns
    -------
        ??
    """
    for spline_slice, spline_input_features in zip(spline_info['list_of_spline_slices'], spline_info['list_of_spline_input_features']):
=======
def orthogonalize_spline_wrt_non_splines(structured_matrix, 
                                         spline_info, 
                                         non_spline_info):
    '''
    Changes the structured matrix by orthogonalizing all spline terms with respect to all non spline terms.
    Orthogonalization of spline term is only with respect to the non-spline terms that contain a subset of the features that are input to the spline (inlcuding the intercept). E.g. spline(x3, bs='bs', df=9, degree=3) is orthogonalized with respect to the intercept and x3. If any terms x2, x4 ... appear they are ignored in this orthogonalization.
    
    The change on the structured matrix is done inplace!
    
    Parameters
    ----------
        structured_matrix: patsy.dmatrix
            The design matrix for the structured part of the formula - computed by patsy

        spline_info: dict
            dictionary with keys list_of_spline_slices and list_of_spline_input_features. As produced by get_info_from_design_matrix
    '''
    
    for spline_slice, spline_input_features in zip(spline_info['list_of_spline_slices'], 
                                                   spline_info['list_of_spline_input_features']):
>>>>>>> af9aba32
        
        X = structured_matrix.iloc[:,spline_slice]
        # construct constraint matrix
        constraints = []
        for non_spline_slice, non_spline_input_features in zip(non_spline_info['list_of_non_spline_slices'], non_spline_info['list_of_non_spline_input_features']):
            if set(non_spline_input_features).issubset(set(spline_input_features)):
                constraints.append(structured_matrix.iloc[:,non_spline_slice].values)

        if len(constraints)>0:
            constraints = np.concatenate(constraints,axis=1)
            constrained_X = _orthogonalize(constraints, X)
            structured_matrix.iloc[:,spline_slice] = constrained_X
            
            
def compute_orthogonalization_pattern_deepnets(net_feature_names, 
                                               spline_info, 
                                               non_spline_info):
    '''
    Computes the orthogonalization pattern that tells with respect to which structured terms the features of a deep neural network should be orthogonalized. Returned is a list of slices which is then used in the orthogonalization to slice the design matrix for the strucutred part of the formula.
    Orthogonalization of deep net term is only with respect to the structured terms that contain a subset of the features that are input to the deep neural network (inlcuding the intercept). E.g. d1(x3) is orthogonalized with respect to the intercept,x3 and a spline that has as only input x3. If any terms x2, x4 or a spline with another input than x2 e.g. spline(x1,x3) or spline(x1) appear they are ignored in this orthogonalization.
    
    Parameters
    ----------
        net_feature_names: list of strings
            list of names of input features to the deep neural network

        spline_info: dict
            dictionary with keys list_of_spline_slices and list_of_spline_input_features. As produced by get_info_from_design_matrix
            
    Returns
    -------
        orthogonalization_pattern: list of slice objects
            For each term in the design matrix wrt that the deep neural network should be orthogonalized there is a slice in the list.
    '''
    
    
    orthogonalization_pattern = []
    for non_spline_slice, non_spline_input_features in zip(non_spline_info['list_of_non_spline_slices'],
                                                           non_spline_info['list_of_non_spline_input_features']):
        
        if set(non_spline_input_features).issubset(set(net_feature_names)):
            orthogonalization_pattern.append(non_spline_slice)
            
    for spline_slice, spline_input_features in zip(spline_info['list_of_spline_slices'],
                                                   spline_info['list_of_spline_input_features']):
        
        if set(spline_input_features).issubset(set(net_feature_names)):
            orthogonalization_pattern.append(spline_slice)
    return orthogonalization_pattern<|MERGE_RESOLUTION|>--- conflicted
+++ resolved
@@ -457,29 +457,7 @@
     
     return constrained_X
 
-<<<<<<< HEAD
-
-
-
-def orthogonalize_spline_wrt_non_splines(structured_matrix, spline_info, non_spline_info):
-    """
-    <add description>
-
-    Parameters
-    ----------
-        structured_matrix: ??
-            <add description>
-        spline_info: ??
-            <add description>
-        non_spline_info: ??
-            <add description>
-
-    Returns
-    -------
-        ??
-    """
-    for spline_slice, spline_input_features in zip(spline_info['list_of_spline_slices'], spline_info['list_of_spline_input_features']):
-=======
+
 def orthogonalize_spline_wrt_non_splines(structured_matrix, 
                                          spline_info, 
                                          non_spline_info):
@@ -500,7 +478,6 @@
     
     for spline_slice, spline_input_features in zip(spline_info['list_of_spline_slices'], 
                                                    spline_info['list_of_spline_input_features']):
->>>>>>> af9aba32
         
         X = structured_matrix.iloc[:,spline_slice]
         # construct constraint matrix
