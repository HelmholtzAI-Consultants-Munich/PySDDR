import os
import yaml

import numpy as np
import pandas as pd
from matplotlib import pyplot as plt
# torch imports
import torch
from torch import nn
from torch.utils.data import DataLoader
import torch.optim as optim
# pysddr imports
from sddr_network import SddrNet, Sddr_Param_Net
from dataset import SddrDataset
from utils import checkups
from prepare_data import Prepare_Data
from family import Family
import warnings
import copy

class SDDR(object):
    '''
    The SDDR class is the main class the user interacts with in order to use the PySDDR framework. This class includes
    train, eval functions with which the user can train a pyssddr network and evaluation the training based on the partial
    effects returned.
    Parameters
    ----------
        **kwargs: either a list of parameters or a dict
            The user can give all the necessary parameters either one by one as variables or as a dictionary, where the keys
            are the variables
    Attributes
    -------
        config: dictionary
            A dictionary holding all the user defined parameters
        family: Family 
            An instance of the class Family; on initialization checks whether the distribution given by the user is in the 
            list of available distribution and holds the name of the current distribution defined by the user
        dataset: SddrDataset (inherets torch.utils.data.Dataset)
            An instance that loads the data on initialization, parses the formulas given by the user, splits the data into
            structured and unstructured parts and prepares it for training by the PySSDDR network
        degrees_of_freedom: dictionary
            A dictionary where keys are the current distribution's parameters' names and values are the degrees of freedom
            for each sub-network created for each parameters of the distribution
        network_info_dict: dictionary
            A dictionary where keys are the distribution's parameter names and values are dicts. The keys of these dicts 
            will be: 'struct_shapes', 'P', 'deep_models_dict' and 'deep_shapes' with corresponding values for each distribution
            paramter, i.e. given formula (shapes of structured parts, penalty matrix, a dictionary of the deep models' arcitectures
            used in the current formula and the output shapes of these deep models)
        loader: torch.utils.data.DataLoader
            Used to later load data in batches
        device: torch.device
            The current device
        device: SddrNet 
            The sddr network. This will consist of smaller paraller networks (as many as the parameters of the distribution) each of 
            which is built depending on the formulas and deep models given by the user
        optimizer: torch.optim.RMSprop
            The current optimizer
    '''
    def __init__(self, **kwargs):
        # depending on whether the user has given a dict as input or multiple arguments self.config
        # should be a dict with keys the parameters defined by the user
        for key in kwargs.keys():
            if key == 'config':
                self.config = kwargs['config']
            else:
                self.config = kwargs
            break
        
        # create a family instance
        self.family = Family(self.config['distribution'])
        
        # perform checks on given distribution name, parameter names and number of formulas given
        formulas = checkups(self.family.get_params(), self.config['formulas'])
        self.prepare_data = Prepare_Data(formulas,
                                        self.config['deep_models_dict'],
                                        self.config['train_parameters']['degrees_of_freedom'])

        self.device = torch.device("cuda" if torch.cuda.is_available() else "cpu")
        print('Using device: ', self.device)

        # check if an output directory has been given - if yes check if it already exists and create it if not
        if self.config['output_dir']:
            if not os.path.exists(self.config['output_dir']):
                os.mkdir(self.config['output_dir'])
    
    def train(self, target, structured_data, unstructured_data=dict(), resume=False, plot=False):
        '''
        Trains the SddrNet for a number of epochs and prints the loss throughout training
        '''
<<<<<<< HEAD
        
        epoch_print_interval = int(self.config['train_parameters']['epochs']/10)
        
        if continue_train:
=======
        if resume:
>>>>>>> dd20acb9
            self.dataset = SddrDataset(structured_data, self.prepare_data, target, unstructured_data, fit=False)
        else:
            self.dataset = SddrDataset(structured_data, self.prepare_data, target, unstructured_data)
            self.net = SddrNet(self.family, self.prepare_data.network_info_dict)
            self.net = self.net.to(self.device)
            self._setup_optim()
            self.cur_epoch = 0
        
        self.loader = DataLoader(self.dataset,
                                batch_size=self.config['train_parameters']['batch_size'])

        self.net.train()
        loss_list = []
        print('Beginning training ...')
        P = self.prepare_data.get_penalty_matrix(self.device)
        for epoch in range(self.cur_epoch , self.config['train_parameters']['epochs']):
            self.epoch_loss = 0
            for batch in self.loader:
                # for each batch
                target = batch['target'].float().to(self.device)
                datadict = batch['datadict']
                
                # send each input batch to the current device
                for param in datadict.keys():
                    for data_part in datadict[param].keys():
                        datadict[param][data_part] = datadict[param][data_part].float().to(self.device)
                        
                # get the network output
                self.optimizer.zero_grad()
                output = self.net(datadict)
                
                # compute the loss and add regularization
                loss = torch.mean(self.net.get_log_loss(target))
                loss += self.net.get_regularization(P).squeeze_() 
                
                # and backprobagate
                loss.backward()
                self.optimizer.step()
                self.epoch_loss += loss.item()
                
            # compute the avg loss over all batches in the epoch
            self.epoch_loss = self.epoch_loss/len(self.loader)
<<<<<<< HEAD
            if epoch % epoch_print_interval == 0:
=======
            if epoch % 100 == 0:
>>>>>>> dd20acb9
                print('Train Epoch: {} \t Loss: {:.6f}'.format(epoch, self.epoch_loss))
                
            # and save it in a list in case we want to print later
            loss_list.append(self.epoch_loss)

        if plot:
            plt.plot(loss_list)
            plt.title('Training Loss')
            plt.ylabel('Loss')
            plt.xlabel('Epochs')
            plt.savefig(os.path.join(self.config['output_dir'], 'train_loss.png'))
            plt.show()
    
    def eval(self, param, plot=True, data=None, get_feature=None):
        """
        Evaluates the trained SddrNet for a specific parameter of the distribution.
        Parameters
        ----------
            param: string
                The parameter of the distribution for which the evaluation is performed
            plot: boolean, default True
                If true then a figure for each spline defined in the formula of the distribution's parameter is plotted.
                This is only true for the splines which take only one feature as input.
                If false then nothing is plotted.
        Returns
        -------
            partial_effects: list of tuples
                There will be one item in the list for each spline in the distribution's parameter equation. Each item is a tuple
                (feature, partial_effect)
        """
        if data == None:
            data = self.dataset[:]["datadict"]
        if get_feature == None:
            get_feature = self.dataset.get_feature
        # get the weights of the linear layer of the structured part - do this computation on cpu
        structured_head_params = self.net.single_parameter_sddr_list[param].structured_head.weight.detach().cpu()
        # and the structured data after the smoothing
        smoothed_structured = data[param]["structured"]
        
        # get a list of the slice that each spline has in the design matrix
        list_of_spline_slices = self.prepare_data.dm_info_dict[param]['spline_info']['list_of_spline_slices']
        # get a list of the names of spline terms
        list_of_term_names = self.prepare_data.dm_info_dict[param]['spline_info']['list_of_term_names']
        
        # get a list of feature names sent as input to each spline
        list_of_spline_input_features = self.prepare_data.dm_info_dict[param]['spline_info']['list_of_spline_input_features']
        
        partial_effects = []
        can_plot = []
        xlabels = []
        ylabels = []
        
        # for each spline
        for spline_slice, spline_input_features, term_name in zip(list_of_spline_slices, list_of_spline_input_features, list_of_term_names):
            # compute the partial effect = smooth_features * coefs (weights)
            structured_pred = torch.matmul(smoothed_structured[:,spline_slice], structured_head_params[0, spline_slice])
            # if only one feature was sent as input to spline
            if len(spline_input_features) == 1:
                # get that feature
                feature = get_feature(spline_input_features[0])
                # and keep track so that the partial effect of this spline can be plotted later on
                can_plot.append(True)
                ylabels.append(term_name)
                xlabels.append(spline_input_features[0])
            else:
                feature = []
                for feature_name in spline_input_features:
                    feature.append(get_feature(feature_name))
                # the partial effect of this spline cannot be plotted later on - too complicated for now as not 2d
                can_plot.append(False)
            partial_effects.append((feature, structured_pred.numpy()))

        if plot:
            num_plots =  sum(can_plot)
            current_non_plots = 0
            if num_plots == 0:
                print('Not possible to print any partial effects')
            elif num_plots != len(partial_effects):
                print('Cannot plot ', len(partial_effects) - num_plots, ' splines because they have more that one input')
            
            plt.figure(figsize=(10,5))
            for i in range(len(partial_effects)):
                if not can_plot[i]:
                    current_non_plots += 1
                else:
                    plt.subplot(1,num_plots,i-current_non_plots+1)
                    feature, partial_effect = partial_effects[i]
                    partial_effect = [x for _,x in sorted(zip(feature, partial_effect))]
                    plt.scatter(np.sort(feature), partial_effect)
                    plt.title('Partial effect %s' % (i+1))
                    plt.ylabel(ylabels[i])
                    plt.xlabel(xlabels[i])
            plt.tight_layout()
            plt.savefig(os.path.join(self.config['output_dir'], 'partial_effects.png'))
            plt.show()
        return partial_effects
    
    def save(self, name = 'model.pth'):
        """
        Saves the current model's weights and some training conifgurations in a state_dict
        Parameters
        ----------
            name: string
                The name of the file to be saved
        """

        state={
            'epoch': self.config['train_parameters']['epochs'],
            'loss': self.epoch_loss,
            'optimizer': self.optimizer.state_dict(),
            'sddr_net': self.net.state_dict()
        }
        # when it is possible to save this w/o pickle error adapt code
        # 'data_range': self.prepare_data.data_range
        # 'structured_matrix_design_info': self.prepare_data.structured_matrix_design_info,
        warnings.simplefilter('always')
        warnings.warn("""Please note that the metadata for the structured input has not been saved. If you want to load the model and use
        it on new data you will need to also give the structured data used for training as input to the load function.""")
        
        save_path = os.path.join(self.config['output_dir'], name)
        torch.save(state, save_path)
        train_config_path = os.path.join(self.config['output_dir'], 'train_config.yaml')
        # need to improve
        save_config = copy.deepcopy(self.config)
        save_config['train_parameters']['optimizer'] = str(self.optimizer)
        for net in save_config['deep_models_dict']:
            model = save_config['deep_models_dict'][net]['model']
            save_config['deep_models_dict'][net]['model'] = str(model)
        with open(train_config_path, 'w') as outfile:
            yaml.dump(save_config, outfile, default_flow_style=False)
    
    def _load_and_create_design_info(self, training_data, prepare_data):
        # data loader for csv files
        if isinstance(training_data, str):
            training_data = pd.read_csv(training_data, sep=None, engine='python')

        # data loader for Pandas.Dataframe 
        elif isinstance(training_data, pd.core.frame.DataFrame):
            training_data = training_data
        prepare_data.fit(training_data)

    def _setup_optim(self):
        # if an optimizer hasn't been defined by the user use adam per default
        if 'optimizer' not in self.config['train_parameters'].keys():
            self.optimizer = optim.Adam(self.net.parameters())
            # save these in the config as we want to save training configuration
            self.config['train_parameters']['optimizer_params'] = {'lr': 0.001,
                                                                    'betas': (0.9, 0.999),
                                                                    'eps': 1e-08,
                                                                    'weight_decay': 0,
                                                                    'amsgrad': False}
        else:
            # check if the optimizer is a string not a class instance - will be the case when reading config from yaml
            if isinstance(self.config['train_parameters']['optimizer'],str):
                optimizer = eval(self.config['train_parameters']['optimizer'])
            else:
                optimizer = self.config['train_parameters']['optimizer']
            # if optimizer parameters have been given initialize an optimizer with those
            if 'optimizer_params' in self.config['train_parameters'].keys():
                self.optimizer = optimizer(self.net.parameters(),**self.config['train_parameters']['optimizer_params'])
            # else use torch default parameter values
            else:
                self.optimizer = optimizer(self.net.parameters())
            # and set the optimizer to a string in the config for saving later

    def load(self, model_name, training_data):
        """
        Loads a pre-trained model and the used training configuration 
        Parameters
        ----------
            model_name: string
                The file name from which to load the trained network
            training_data: str / Pandas.DataFrame
                The structured data used to train the model which is loaded here to create the matrix
                design info
        """
        self._load_and_create_design_info(training_data, self.prepare_data)
        if not torch.cuda.is_available():
            state_dict = torch.load(model_name, map_location='cpu')
        else:
            state_dict = torch.load(model_name)

        self.net = SddrNet(self.family, self.prepare_data.network_info_dict)

        #self.prepare_data.set_structured_matrix_design_info(state_dict['structured_matrix_design_info'])
        #self.prepare_data.set_data_range(state_dict['data_range'])
        # move this to predict after model init
        self.net.load_state_dict(state_dict['sddr_net'])
        self.net = self.net.to(self.device)

        self._setup_optim()
        # Load optimizers
        self.optimizer.load_state_dict(state_dict['optimizer'])
        # Load losses
        loss = state_dict['loss']
        self.cur_epoch = state_dict['epoch']
        print('Loaded model {} at epoch {} with a loss {:.4f}'.format(model_name, self.cur_epoch, loss))

    
    def coeff(self, param):
        '''
        Return coefficients (network weights) of the structured head
        '''
        return self.net.single_parameter_sddr_list[param].structured_head.weight.detach().numpy()
    
    def get_distribution(self):
        '''
        Return trained distribution, could be applied .mean/.variance ...
        '''
        return self.net.distribution_layer
    
    
    def predict(self, data, unstructred_data_info = False, clipping=False, plot=False):
        """
        Predict and eval on unseen data.
        Parameters
        ----------
            data: Pandas.DataFrame
                The unseen data
            clipping: boolean, default False
                If true then when the unseen data is out of the range of the training data, they will be clipped.
                If false then when the unseen data is out of range, an error will be thown.
            param: string
                The parameter of the distribution for which the evaluation is performed
            plot: boolean, default True
                If true then a figure for each spline defined in the formula of the distribution's parameter is plotted.
                This is only true for the splines which take only one feature as input.
                If false then nothing is plotted.
        Returns
        -------
            distribution_layer: trained distribution
                The output of the SDDR network, could be applied .mean/.variance ...
            partial_effects: dict of list of tuples
                A dictionary with partial effects for all parameters of the distribution.
                There will be one item in the list for each spline in the distribution's parameter equation. Each item is a tuple
                (feature, partial_effect)
        """
        partial_effects = dict()
        predict_dataset = SddrDataset(data,
                                      prepare_data = self.prepare_data, 
                                      unstructred_data_info = unstructred_data_info,
                                      fit = False,
                                      clipping = clipping)
        
        datadict = predict_dataset[:]['datadict']
                
        # send each input batch to the current device
        for parameter in datadict.keys():
            for data_part in datadict[parameter].keys():
                datadict[parameter][data_part] = datadict[parameter][data_part].float().to(self.device)
                        
        # get the network output
        with torch.no_grad():
            distribution_layer = self.net(datadict) 
            
        get_feature = lambda feature_name: data.loc[:,feature_name].values
        for param in datadict.keys():
            partial_effects[param] = self.eval(param, plot, data=datadict, get_feature=get_feature)
        
        return distribution_layer, partial_effects

if __name__ == "__main__":
    params = train()<|MERGE_RESOLUTION|>--- conflicted
+++ resolved
@@ -87,14 +87,10 @@
         '''
         Trains the SddrNet for a number of epochs and prints the loss throughout training
         '''
-<<<<<<< HEAD
-        
-        epoch_print_interval = int(self.config['train_parameters']['epochs']/10)
-        
-        if continue_train:
-=======
+        
+        epoch_print_interval = max(1,int(self.config['train_parameters']['epochs']/10))
+        
         if resume:
->>>>>>> dd20acb9
             self.dataset = SddrDataset(structured_data, self.prepare_data, target, unstructured_data, fit=False)
         else:
             self.dataset = SddrDataset(structured_data, self.prepare_data, target, unstructured_data)
@@ -108,6 +104,7 @@
 
         self.net.train()
         loss_list = []
+        
         print('Beginning training ...')
         P = self.prepare_data.get_penalty_matrix(self.device)
         for epoch in range(self.cur_epoch , self.config['train_parameters']['epochs']):
@@ -137,11 +134,7 @@
                 
             # compute the avg loss over all batches in the epoch
             self.epoch_loss = self.epoch_loss/len(self.loader)
-<<<<<<< HEAD
             if epoch % epoch_print_interval == 0:
-=======
-            if epoch % 100 == 0:
->>>>>>> dd20acb9
                 print('Train Epoch: {} \t Loss: {:.6f}'.format(epoch, self.epoch_loss))
                 
             # and save it in a list in case we want to print later
@@ -354,7 +347,7 @@
         return self.net.distribution_layer
     
     
-    def predict(self, data, unstructred_data_info = False, clipping=False, plot=False):
+    def predict(self, data, unstructured_data = False, clipping=False, plot=False):
         """
         Predict and eval on unseen data.
         Parameters
@@ -382,7 +375,7 @@
         partial_effects = dict()
         predict_dataset = SddrDataset(data,
                                       prepare_data = self.prepare_data, 
-                                      unstructred_data_info = unstructred_data_info,
+                                      unstructred_data_info = unstructured_data,
                                       fit = False,
                                       clipping = clipping)
         
